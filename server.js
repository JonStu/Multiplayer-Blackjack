--- conflicted
+++ resolved
@@ -1062,15 +1062,6 @@
 }
 
 class Deck {
-<<<<<<< HEAD
-    constructor(clientSeed = '') {
-        this.cards = [];
-        this.suits = ['♠', '♥', '♣', '♦'];
-        this.values = ['2', '3', '4', '5', '6', '7', '8', '9', '10', 'J', 'Q', 'K', 'A'];
-        this.serverSeed = crypto.randomBytes(32).toString('hex');
-        this.clientSeed = clientSeed;
-        this.nonce = 0;
-=======
     constructor(serverSeed = null, clientSeed = null) {
         this.cards = [];
         this.suits = ['♠', '♥', '♣', '♦'];
@@ -1079,8 +1070,8 @@
         // Always generate new seeds if not provided
         this.serverSeed = serverSeed || ProvablyFair.generateServerSeed();
         this.clientSeed = clientSeed || crypto.randomBytes(32).toString('hex');
+        this.nonce = 0;
         this.verificationHash = null;
->>>>>>> 2be06f53
 
         // Initialize deck
         for (const suit of this.suits) {
@@ -1101,7 +1092,6 @@
     }
 
     shuffle() {
-<<<<<<< HEAD
         const hash = this.generateHash();
         console.log('\x1b[36m%s\x1b[0m', `[PROVABLY FAIR] Round ${this.nonce} Hash: ${hash}`);
         
@@ -1113,21 +1103,16 @@
         }
         
         this.nonce++;
-        return this.cards;
-=======
-        // Generate verification hash
-        this.verificationHash = ProvablyFair.generateHash(this.serverSeed, this.clientSeed);
-        
-        // Use provably fair shuffle
-        this.cards = ProvablyFair.provablyFairShuffle([...this.cards], this.verificationHash);
-        
+        
+        // Log the shuffle for verification
         console.log('[Deck] Shuffled with new seeds:', {
             serverSeed: this.serverSeed.slice(0, 8) + '...',
             clientSeed: this.clientSeed.slice(0, 8) + '...',
-            verificationHash: this.verificationHash.slice(0, 8) + '...',
+            verificationHash: hash.slice(0, 8) + '...',
             firstCard: this.cards[0]
         });
->>>>>>> 2be06f53
+        
+        return this.cards;
     }
 
     drawCard() {
@@ -1143,12 +1128,7 @@
         return {
             serverSeed: this.serverSeed,
             clientSeed: this.clientSeed,
-<<<<<<< HEAD
             nonce: this.nonce - 1
-=======
-            verificationHash: this.verificationHash,
-            initialDeck: this.cards
->>>>>>> 2be06f53
         };
     }
 }
